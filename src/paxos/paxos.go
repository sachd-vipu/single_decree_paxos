--- conflicted
+++ resolved
@@ -113,17 +113,15 @@
 	concurrencyMutex sync.Mutex
 	maximumSeqNo     int
 	minimumSeqNo     []int
-}
-
-<<<<<<< HEAD
+
+}
+
 type Reply struct {
 	Valid int
 	ProposalNum int64
 	Value interface{}
   }
 
-=======
->>>>>>> 328c09cd
 func (ins *Instance) setInstance() {
 	ins.fate = Pending
 	ins.acceptedValue = nil
@@ -192,25 +190,6 @@
 	currInstance := px.getNodeInfo(seqNo)
 	px.mu.Unlock()
 
-<<<<<<< HEAD
-// perpare will be called in Propose function
-func (px *Paxos) Prepare(seq int, proposalNum int64, prepReply *Reply) {
-	
-		// GetNodeInfo will return the instance from seq number
-		pxInstance := px.GetNodeInfo(seq)
-		if pxInstance != nil && proposalNum > pxInstance.highestPrepare {
-			pxInstance.highestPrepare = proposalNum
-			prepReply.Valid = 1
-			prepReply.ProposalNum = pxInstance.highestAccept
-			prepReply.Value = pxInstance.acceptedValue
-		} 
-		else {
-			prepReply.Valid = 0
-		}
-		return
-	}
-	
-=======
 	if currInstance == nil {
 		return
 	}
@@ -346,25 +325,26 @@
 	}
 	return px.instances[seqNo]
 }
->>>>>>> 328c09cd
 
 // perpare will be called in Propose function
-func (px *Paxos) Prepare(args *prepareArguments, response *prepareReply) error {
-
-	// GetNodeInfo will return the instance from seq number
-	pxInstance := px.getNodeInfo(args.seqNo)
-	if pxInstance != nil && args.proposalNo > pxInstance.highestPrepare {
-		pxInstance.highestPrepare = args.proposalNo
-		response.ok = true
-		response.proposalNo = pxInstance.highestAccept
-		response.value = pxInstance.acceptedValue
-	} else {
-		response.ok = false
-	}
-	return nil
-}
-
-<<<<<<< HEAD
+func (px *Paxos) Prepare(seq int, proposalNum int64, prepReply *Reply) {
+	
+		// GetNodeInfo will return the instance from seq number
+		pxInstance := px.GetNodeInfo(seq)
+		if pxInstance != nil && proposalNum > pxInstance.highestPrepare {
+			pxInstance.highestPrepare = proposalNum
+			prepReply.Valid = 1
+			prepReply.ProposalNum = pxInstance.highestAccept
+			prepReply.Value = pxInstance.acceptedValue
+		} 
+		else {
+			prepReply.Valid = 0
+		}
+		return
+	}
+	
+
+
 func (px *Paxos) Accept(seq int, proposalNum int64, acceptReply *Reply) {
 
 	pxInstance := px.GetNodeInfo(seq)
@@ -382,8 +362,6 @@
 }
 
 //
-=======
->>>>>>> 328c09cd
 // the application on this machine is done with
 // all instances <= seq.
 //
